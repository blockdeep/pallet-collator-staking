--- conflicted
+++ resolved
@@ -29,17 +29,6 @@
 frame-benchmarking = { git = "https://github.com/paritytech/polkadot-sdk", tag = "polkadot-stable2503", default-features = false, optional = true }
 
 [dev-dependencies]
-<<<<<<< HEAD
-sp-core = { git = "https://github.com/paritytech/polkadot-sdk", tag = "polkadot-stable2412-2" }
-sp-io = { git = "https://github.com/paritytech/polkadot-sdk", tag = "polkadot-stable2412-2" }
-sp-tracing = { git = "https://github.com/paritytech/polkadot-sdk", tag = "polkadot-stable2412-2" }
-sp-runtime = { git = "https://github.com/paritytech/polkadot-sdk", tag = "polkadot-stable2412-2" }
-pallet-timestamp = { git = "https://github.com/paritytech/polkadot-sdk", tag = "polkadot-stable2412-2" }
-sp-consensus-aura = { git = "https://github.com/paritytech/polkadot-sdk", tag = "polkadot-stable2412-2" }
-pallet-balances = { git = "https://github.com/paritytech/polkadot-sdk", tag = "polkadot-stable2412-2" }
-pallet-aura = { git = "https://github.com/paritytech/polkadot-sdk", tag = "polkadot-stable2412-2" }
-pallet-migrations = { git = "https://github.com/paritytech/polkadot-sdk", tag = "polkadot-stable2412-2" }
-=======
 sp-core = { git = "https://github.com/paritytech/polkadot-sdk", tag = "polkadot-stable2503" }
 sp-io = { git = "https://github.com/paritytech/polkadot-sdk", tag = "polkadot-stable2503" }
 sp-tracing = { git = "https://github.com/paritytech/polkadot-sdk", tag = "polkadot-stable2503" }
@@ -48,7 +37,7 @@
 sp-consensus-aura = { git = "https://github.com/paritytech/polkadot-sdk", tag = "polkadot-stable2503" }
 pallet-balances = { git = "https://github.com/paritytech/polkadot-sdk", tag = "polkadot-stable2503" }
 pallet-aura = { git = "https://github.com/paritytech/polkadot-sdk", tag = "polkadot-stable2503" }
->>>>>>> 75311d2b
+pallet-migrations = { git = "https://github.com/paritytech/polkadot-sdk", tag = "polkadot-stable2503" }
 
 [features]
 default = ["std"]
