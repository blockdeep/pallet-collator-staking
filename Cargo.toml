--- conflicted
+++ resolved
@@ -29,17 +29,6 @@
 frame-benchmarking = { git = "https://github.com/paritytech/polkadot-sdk", tag = "polkadot-stable2503-5", default-features = false, optional = true }
 
 [dev-dependencies]
-<<<<<<< HEAD
-sp-core = { git = "https://github.com/paritytech/polkadot-sdk", tag = "polkadot-stable2503" }
-sp-io = { git = "https://github.com/paritytech/polkadot-sdk", tag = "polkadot-stable2503" }
-sp-tracing = { git = "https://github.com/paritytech/polkadot-sdk", tag = "polkadot-stable2503" }
-sp-runtime = { git = "https://github.com/paritytech/polkadot-sdk", tag = "polkadot-stable2503" }
-pallet-timestamp = { git = "https://github.com/paritytech/polkadot-sdk", tag = "polkadot-stable2503" }
-sp-consensus-aura = { git = "https://github.com/paritytech/polkadot-sdk", tag = "polkadot-stable2503" }
-pallet-balances = { git = "https://github.com/paritytech/polkadot-sdk", tag = "polkadot-stable2503" }
-pallet-aura = { git = "https://github.com/paritytech/polkadot-sdk", tag = "polkadot-stable2503" }
-pallet-migrations = { git = "https://github.com/paritytech/polkadot-sdk", tag = "polkadot-stable2503" }
-=======
 sp-core = { git = "https://github.com/paritytech/polkadot-sdk", tag = "polkadot-stable2503-5" }
 sp-io = { git = "https://github.com/paritytech/polkadot-sdk", tag = "polkadot-stable2503-5" }
 sp-tracing = { git = "https://github.com/paritytech/polkadot-sdk", tag = "polkadot-stable2503-5" }
@@ -48,7 +37,7 @@
 sp-consensus-aura = { git = "https://github.com/paritytech/polkadot-sdk", tag = "polkadot-stable2503-5" }
 pallet-balances = { git = "https://github.com/paritytech/polkadot-sdk", tag = "polkadot-stable2503-5" }
 pallet-aura = { git = "https://github.com/paritytech/polkadot-sdk", tag = "polkadot-stable2503-5" }
->>>>>>> b2c0706f
+pallet-migrations = { git = "https://github.com/paritytech/polkadot-sdk", tag = "polkadot-stable2503-5" }
 
 [features]
 default = ["std"]
