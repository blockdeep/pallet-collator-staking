//! Collator Staking pallet.
//!
//! A simple DPoS pallet for collators in a parachain.
//!
//! ## Overview
//!
//! The Collator Staking pallet provides DPoS functionality to manage collators of a parachain.
//! It allows stakers to stake their tokens to back collators, and receive rewards proportionately.
//! There is no slashing in place. If a collator does not produce blocks as expected, 
//! they are removed from the collator set.

#![cfg_attr(not(feature = "std"), no_std)]

pub use pallet::*;

#[cfg(test)]
mod mock;

#[cfg(test)]
mod tests;

#[cfg(feature = "runtime-benchmarks")]
mod benchmarking;
pub mod weights;

const LOG_TARGET: &str = "runtime::collator-staking";

#[frame_support::pallet]
pub mod pallet {
	use super::LOG_TARGET;
	pub use crate::weights::WeightInfo;
	use frame_support::{
		dispatch::{DispatchClass, DispatchResultWithPostInfo},
		pallet_prelude::*,
		traits::{
			Currency, EnsureOrigin, ExistenceRequirement::KeepAlive, ReservableCurrency,
			ValidatorRegistration,
		},
		BoundedVec, DefaultNoBound, PalletId,
	};
	use frame_system::{pallet_prelude::*, Config as SystemConfig};
	use pallet_session::SessionManager;
	use sp_runtime::Percent;
	use sp_runtime::{
		traits::{AccountIdConversion, Convert, Saturating, Zero},
		RuntimeDebug,
	};
	use sp_staking::SessionIndex;
	use sp_std::vec::Vec;
	use std::collections::BTreeMap;

	/// The in-code storage version.
	const STORAGE_VERSION: StorageVersion = StorageVersion::new(1);

	type BalanceOf<T> =
		<<T as Config>::Currency as Currency<<T as SystemConfig>::AccountId>>::Balance;

	/// A convertor from collators id. Since this pallet does not have stash/controller, this is
	/// just identity.
	pub struct IdentityCollator;

	impl<T> sp_runtime::traits::Convert<T, Option<T>> for IdentityCollator {
		fn convert(t: T) -> Option<T> {
			Some(t)
		}
	}

	pub struct MaxDesiredCandidates<T>(PhantomData<T>);
	impl<T: Config> TypedGet for MaxDesiredCandidates<T> {
		type Type = u32;
		fn get() -> Self::Type {
			T::MaxCandidates::get().saturating_add(T::MaxInvulnerables::get())
		}
	}

<<<<<<< HEAD
	/// Configure the pallet by specifying the parameters and types on which it depends.
=======
>>>>>>> e67779f0
	#[pallet::config]
	pub trait Config: frame_system::Config {
		/// Overarching event type.
		type RuntimeEvent: From<Event<Self>> + IsType<<Self as frame_system::Config>::RuntimeEvent>;

		/// The currency mechanism.
		type Currency: ReservableCurrency<Self::AccountId>;

		/// Origin that can dictate updating parameters of this pallet.
		type UpdateOrigin: EnsureOrigin<Self::RuntimeOrigin>;

		/// Account Identifier from which the internal Pot is generated.
		type PotId: Get<PalletId>;

		/// Maximum number of candidates that we should have.
		///
		/// This does not take into account the invulnerables.
		type MaxCandidates: Get<u32>;

		/// Minimum number eligible collators. Should always be greater than zero. This includes
		/// Invulnerable collators. This ensures that there will always be one collator who can
		/// produce a block.
		type MinEligibleCollators: Get<u32>;

		/// Maximum number of invulnerables.
		type MaxInvulnerables: Get<u32>;

		// Will be kicked if block is not produced in threshold.
		type KickThreshold: Get<BlockNumberFor<Self>>;

		/// A stable ID for a collator.
		type CollatorId: Member + Parameter;

		/// A conversion from account ID to collator ID.
		///
		/// Its cost must be at most one storage read.
		type CollatorIdOf: Convert<Self::AccountId, Option<Self::CollatorId>>;

		/// Validate a user is registered.
		type CollatorRegistration: ValidatorRegistration<Self::CollatorId>;

		/// Maximum per-account number of candidates to deposit stake on.
		type MaxStakedCandidates: Get<u32>;

<<<<<<< HEAD
		/// Amount of blocks to wait before unreserving the stake by a collator.
		type CollatorUnstakingDelay: Get<BlockNumberFor<Self>>;

		/// Amount of blocks to wait before unreserving the stake by a user.
=======
		/// Number of blocks to wait before unreserving the stake by a collator.
		type CollatorUnstakingDelay: Get<BlockNumberFor<Self>>;

		/// Number of blocks to wait before unreserving the stake by a user.
>>>>>>> e67779f0
		type UserUnstakingDelay: Get<BlockNumberFor<Self>>;

		/// The weight information of this pallet.
		type WeightInfo: WeightInfo;
	}

<<<<<<< HEAD
	/// Basic information about a collation candidate.
=======
	/// Basic information about a collator candidate.
>>>>>>> e67779f0
	#[derive(
		PartialEq, Eq, Clone, Encode, Decode, RuntimeDebug, scale_info::TypeInfo, MaxEncodedLen,
	)]
	pub struct CandidateInfo<AccountId, Balance> {
		/// Account identifier.
		pub who: AccountId,
		/// Reserved deposit.
		pub deposit: Balance,
	}

	/// Information about the unstaking requests.
	#[derive(
		PartialEq, Eq, Clone, Encode, Decode, RuntimeDebug, scale_info::TypeInfo, MaxEncodedLen,
	)]
	pub struct UnstakeRequest<BlockNumber, Balance> {
		/// Block when stake can be unreserved.
		pub block: BlockNumber,
		/// Stake to be unreserved.
		pub amount: Balance,
	}

	#[pallet::pallet]
	#[pallet::storage_version(STORAGE_VERSION)]
	pub struct Pallet<T>(_);

	/// The invulnerable, permissioned collators. This list must be sorted.
	#[pallet::storage]
	pub type Invulnerables<T: Config> =
		StorageValue<_, BoundedVec<T::AccountId, T::MaxInvulnerables>, ValueQuery>;

	/// The (community, limited) collation candidates. `Candidates` and `Invulnerables` should be
	/// mutually exclusive.
	///
	/// This list is sorted in ascending order by deposit and when the deposits are equal, the least
	/// recently updated is considered greater.
	#[pallet::storage]
	pub type CandidateList<T: Config> = StorageValue<
		_,
		BoundedVec<CandidateInfo<T::AccountId, BalanceOf<T>>, T::MaxCandidates>,
		ValueQuery,
	>;

	/// Last block authored by collator.
	#[pallet::storage]
	pub type LastAuthoredBlock<T: Config> =
		StorageMap<_, Twox64Concat, T::AccountId, BlockNumberFor<T>, ValueQuery>;

	/// Desired number of candidates.
	///
	/// This should ideally always be less than [`Config::MaxCandidates`] for weights to be correct.
	/// This should also be less than the session length, as otherwise rewards will not be able
	/// to be delivered.
	#[pallet::storage]
	pub type DesiredCandidates<T> = StorageValue<_, u32, ValueQuery>;

	/// Fixed amount to deposit to become a collator.
	///
	/// When a collator calls `leave_intent` they immediately receive the deposit back.
	#[pallet::storage]
	pub type CandidacyBond<T> = StorageValue<_, BalanceOf<T>, ValueQuery>;

	/// Minimum amount of stake an account can add to a candidate.
	#[pallet::storage]
	pub type MinStake<T> = StorageValue<_, BalanceOf<T>, ValueQuery>;

	/// Stores the amount staked by a given user into a candidate.
	///
	/// First key is the candidate, and second one is the staker.
	#[pallet::storage]
	pub type Stake<T: Config> = StorageDoubleMap<
		_,
		Blake2_128Concat,
		T::AccountId,
		Blake2_128Concat,
		T::AccountId,
		BalanceOf<T>,
		ValueQuery,
	>;

	/// Stores the number of candidates a given account deposited stake on.
	///
	/// Cannot be higher than `MaxStakedCandidates`.
	#[pallet::storage]
	pub type StakeCount<T: Config> = StorageMap<_, Blake2_128Concat, T::AccountId, u32, ValueQuery>;

	/// Unstaking requests a given user has.
	///
	/// They can be claimed by calling the [`claim`] extrinsic.
	#[pallet::storage]
	pub type UnstakingRequests<T: Config> = StorageMap<
		_,
		Blake2_128Concat,
		T::AccountId,
		BoundedVec<UnstakeRequest<BlockNumberFor<T>, BalanceOf<T>>, T::MaxStakedCandidates>,
		ValueQuery,
	>;

	/// Percentage of rewards that would go for collators.
	#[pallet::storage]
	pub type CollatorRewardPercentage<T: Config> = StorageValue<_, Percent, ValueQuery>;

	/// Per-block extra reward.
	#[pallet::storage]
	pub type ExtraReward<T: Config> = StorageValue<_, (T::AccountId, BalanceOf<T>), OptionQuery>;

	/// Blocks produced in the current session. First value is actual total, and second is those
	/// that have not been produced by invulnerables.
	#[pallet::storage]
	pub type TotalBlocks<T: Config> =
		StorageMap<_, Blake2_128Concat, SessionIndex, (u32, u32), ValueQuery>;

	/// Rewards generated for a given session.
	#[pallet::storage]
	pub type Rewards<T: Config> =
		StorageMap<_, Blake2_128Concat, SessionIndex, BalanceOf<T>, ValueQuery>;

	/// Blocks produced by each collator in a given session.
	#[pallet::storage]
	pub type ProducedBlocks<T: Config> = StorageDoubleMap<
		_,
		Blake2_128Concat,
		SessionIndex,
		Blake2_128Concat,
		T::AccountId,
		u32,
		ValueQuery,
	>;

	/// Current session index.
	#[pallet::storage]
	pub type CurrentSession<T: Config> = StorageValue<_, SessionIndex, ValueQuery>;

	/// Percentage of reward to be re-invested in collators.
	#[pallet::storage]
	pub type Autocompound<T: Config> =
		StorageMap<_, Blake2_128Concat, T::AccountId, Percent, ValueQuery>;

	#[pallet::genesis_config]
	#[derive(DefaultNoBound)]
	pub struct GenesisConfig<T: Config> {
		pub invulnerables: Vec<T::AccountId>,
		pub candidacy_bond: BalanceOf<T>,
		pub min_stake: BalanceOf<T>,
		pub desired_candidates: u32,
		pub collator_reward_percentage: Percent,
	}

	#[pallet::genesis_build]
	impl<T: Config> BuildGenesisConfig for GenesisConfig<T> {
		fn build(&self) {
			assert!(
				self.min_stake <= self.candidacy_bond,
				"min_stake is higher than candidacy_bond",
			);
			let duplicate_invulnerables = self
				.invulnerables
				.iter()
				.collect::<sp_std::collections::btree_set::BTreeSet<_>>();
			assert_eq!(
				duplicate_invulnerables.len(),
				self.invulnerables.len(),
				"duplicate invulnerables in genesis."
			);

			let mut bounded_invulnerables =
				BoundedVec::<_, T::MaxInvulnerables>::try_from(self.invulnerables.clone())
					.expect("genesis invulnerables are more than T::MaxInvulnerables");
			assert!(
				T::MaxCandidates::get() >= self.desired_candidates,
				"genesis desired_candidates are more than T::MaxCandidates",
			);

			bounded_invulnerables.sort();

			DesiredCandidates::<T>::put(self.desired_candidates);
			CandidacyBond::<T>::put(self.candidacy_bond);
			MinStake::<T>::put(self.min_stake);
			Invulnerables::<T>::put(bounded_invulnerables);
			CollatorRewardPercentage::<T>::put(self.collator_reward_percentage);

			let pot_account = Pallet::<T>::account_id();
			let pot_exists =
				T::Currency::free_balance(&pot_account) >= T::Currency::minimum_balance();
			if !pot_exists {
				let _ = T::Currency::deposit_creating(&pot_account, T::Currency::minimum_balance());
			}
		}
	}

	#[pallet::event]
	#[pallet::generate_deposit(pub (super) fn deposit_event)]
	pub enum Event<T: Config> {
		/// New Invulnerables were set.
		NewInvulnerables {
			invulnerables: Vec<T::AccountId>,
		},
		/// A new Invulnerable was added.
		InvulnerableAdded {
			account_id: T::AccountId,
		},
		/// An Invulnerable was removed.
		InvulnerableRemoved {
			account_id: T::AccountId,
		},
		/// The number of desired candidates was set.
		NewDesiredCandidates {
			desired_candidates: u32,
		},
		/// The candidacy bond was set.
		NewCandidacyBond {
			bond_amount: BalanceOf<T>,
		},
		/// A new candidate joined.
		CandidateAdded {
			account_id: T::AccountId,
			deposit: BalanceOf<T>,
		},
		/// A candidate was removed.
		CandidateRemoved {
			account_id: T::AccountId,
		},
		/// An account was replaced in the candidate list by another one.
		CandidateReplaced {
			old: T::AccountId,
			new: T::AccountId,
			deposit: BalanceOf<T>,
		},
		/// An account was unable to be added to the Invulnerables because they did not have keys
		/// registered. Other Invulnerables may have been set.
		InvalidInvulnerableSkipped {
			account_id: T::AccountId,
		},
		StakeAdded {
			staker: T::AccountId,
			candidate: T::AccountId,
			amount: BalanceOf<T>,
		},
		/// Stake was claimed after a penalty period.
		StakeClaimed {
			staker: T::AccountId,
			amount: BalanceOf<T>,
		},
		/// An unstake request was created.
		UnstakeRequestCreated {
			staker: T::AccountId,
			amount: BalanceOf<T>,
			block: BlockNumberFor<T>,
		},
		/// A staker removed stake from a candidate
		StakeRemoved {
			staker: T::AccountId,
			candidate: T::AccountId,
			amount: BalanceOf<T>,
		},
		/// A staking reward was delivered.
		StakingRewardReceived {
			staker: T::AccountId,
			amount: BalanceOf<T>,
		},
		/// Autocompound percentage was set.
		AutocompoundPercentageSet {
			staker: T::AccountId,
			percentage: Percent,
		},
		/// Collator reward percentage was set.
		CollatorRewardPercentageSet {
			percentage: Percent,
		},
		/// The extra reward was set.
		ExtraRewardSet {
			account: T::AccountId,
			amount: BalanceOf<T>,
		},
		/// The extra reward was removed.
		ExtraRewardRemoved {},
		/// The minimum amount to stake was changed.
		NewMinStake {
			min_stake: BalanceOf<T>,
		},
	}

	#[pallet::error]
	pub enum Error<T> {
		/// The pallet has too many candidates.
		TooManyCandidates,
		/// Leaving would result in too few candidates.
		TooFewEligibleCollators,
		/// Account is already a candidate.
		AlreadyCandidate,
		/// Account is not a candidate.
		NotCandidate,
		/// There are too many Invulnerables.
		TooManyInvulnerables,
		/// Account is already an Invulnerable.
		AlreadyInvulnerable,
		/// Account is not an Invulnerable.
		NotInvulnerable,
		/// Account has no associated validator ID.
		NoAssociatedCollatorId,
		/// Collator ID is not yet registered.
		CollatorNotRegistered,
		/// Could not insert in the candidate list.
		InsertToCandidateListFailed,
		/// Deposit amount is too low to take the target's slot in the candidate list.
		InsufficientBond,
		/// Amount not sufficient to be staked.
		InsufficientStake,
		/// DesiredCandidates is out of bounds.
		TooManyDesiredCandidates,
		/// Too many unstaking requests. Claim some of them first.
		TooManyUnstakingRequests,
		/// Cannot take some candidate's slot while the candidate list is not full.
		CanRegister,
		/// Invalid value for MinStake. It must be lower than or equal to `CandidacyBond`.
		InvalidMinStake,
		/// Invalid value for CandidacyBond. It must be higher than or equal to `MinStake`.
		InvalidCandidacyBond,
		/// Number of staked candidates is greater than `MaxStakedCandidates`.
		TooManyStakedCandidates,
	}

	#[pallet::hooks]
	impl<T: Config> Hooks<BlockNumberFor<T>> for Pallet<T> {
		fn integrity_test() {
			assert!(T::MinEligibleCollators::get() > 0, "chain must require at least one collator");
			assert!(
				MaxDesiredCandidates::<T>::get() >= T::MinEligibleCollators::get(),
				"invulnerables and candidates must be able to satisfy collator demand"
			);
			assert!(
				CandidacyBond::<T>::get() >= MinStake::<T>::get(),
				"CandidacyBond must be greater than or equal to MinStake"
			);
<<<<<<< HEAD
			assert!(
				T::MaxCandidates::get() >= T::MaxStakedCandidates::get(),
				"CandidacyBond must be greater than or equal to MinStake"
			);
=======
>>>>>>> e67779f0
		}

		/// Rewards are delivered when blocks have unused space. The underlined assumtion is that
		/// the number of collators to be rewarded
		fn on_idle(_n: BlockNumberFor<T>, _remaining_weight: Weight) -> Weight {
			// Reward one collator for the previous session
			let current_session = CurrentSession::<T>::get();
			if current_session > 0 {
				Self::reward_one_collator(current_session - 1);
			}

			Weight::zero()
		}

		#[cfg(feature = "try-runtime")]
		fn try_state(_: BlockNumberFor<T>) -> Result<(), sp_runtime::TryRuntimeError> {
			Self::do_try_state()
		}
	}

	#[pallet::call]
	impl<T: Config> Pallet<T> {
		/// Set the list of invulnerable (fixed) collators. These collators must do some
		/// preparation, namely to have registered session keys.
		///
		/// The call will remove any accounts that have not registered keys from the set. That is,
		/// it is non-atomic; the caller accepts all `AccountId`s passed in `new` _individually_ as
		/// acceptable Invulnerables, and is not proposing a _set_ of new Invulnerables.
		///
		/// This call does not maintain mutual exclusivity of `Invulnerables` and `Candidates`. It
		/// is recommended to use a batch of `add_invulnerable` and `remove_invulnerable` instead. A
		/// `batch_all` can also be used to enforce atomicity. If any candidates are included in
		/// `new`, they should be removed with `remove_invulnerable_candidate` after execution.
		///
		/// Must be called by the `UpdateOrigin`.
		#[pallet::call_index(0)]
		#[pallet::weight(T::WeightInfo::set_invulnerables(new.len() as u32))]
		pub fn set_invulnerables(origin: OriginFor<T>, new: Vec<T::AccountId>) -> DispatchResult {
			T::UpdateOrigin::ensure_origin(origin)?;

			// don't wipe out the collator set
			if new.is_empty() {
				// Casting `u32` to `usize` should be safe on all machines running this.
				ensure!(
					CandidateList::<T>::decode_len().unwrap_or_default()
						>= T::MinEligibleCollators::get() as usize,
					Error::<T>::TooFewEligibleCollators
				);
			}

			// Will need to check the length again when putting into a bounded vec, but this
			// prevents the iterator from having too many elements.
			ensure!(
				new.len() as u32 <= T::MaxInvulnerables::get(),
				Error::<T>::TooManyInvulnerables
			);

			let mut new_with_keys = Vec::new();

			// check if the invulnerables have associated validator keys before they are set
			for account_id in &new {
				// don't let one unprepared collator ruin things for everyone.
				let validator_key = T::CollatorIdOf::convert(account_id.clone());
				match validator_key {
					Some(key) => {
						// key is not registered
						if !T::CollatorRegistration::is_registered(&key) {
							Self::deposit_event(Event::InvalidInvulnerableSkipped {
								account_id: account_id.clone(),
							});
							continue;
						}
						// else condition passes; key is registered
					},
					// key does not exist
					None => {
						Self::deposit_event(Event::InvalidInvulnerableSkipped {
							account_id: account_id.clone(),
						});
						continue;
					},
				}

				new_with_keys.push(account_id.clone());
			}

			// should never fail since `new_with_keys` must be equal to or shorter than `new`
			let mut bounded_invulnerables =
				BoundedVec::<_, T::MaxInvulnerables>::try_from(new_with_keys)
					.map_err(|_| Error::<T>::TooManyInvulnerables)?;

			// Invulnerables must be sorted for removal.
			bounded_invulnerables.sort();

			Invulnerables::<T>::put(&bounded_invulnerables);
			Self::deposit_event(Event::NewInvulnerables {
				invulnerables: bounded_invulnerables.to_vec(),
			});

			Ok(())
		}

		/// Set the ideal number of collators. If lowering this number, then the
		/// number of running collators could be higher than this figure. Aside from that edge case,
		/// there should be no other way to have more candidates than the desired number.
		///
		/// The origin for this call must be the `UpdateOrigin`.
		#[pallet::call_index(1)]
		#[pallet::weight(T::WeightInfo::set_desired_candidates())]
		pub fn set_desired_candidates(
			origin: OriginFor<T>,
			max: u32,
		) -> DispatchResultWithPostInfo {
			T::UpdateOrigin::ensure_origin(origin)?;
			ensure!(max <= MaxDesiredCandidates::<T>::get(), Error::<T>::TooManyDesiredCandidates);
			DesiredCandidates::<T>::put(max);
			Self::deposit_event(Event::NewDesiredCandidates { desired_candidates: max });
			Ok(().into())
		}

		/// Set the candidacy bond amount.
		///
		/// If the candidacy bond is increased by this call, all current candidates which have a
		/// deposit lower than the new bond will be kicked once the current session ends.
		///
		/// The origin for this call must be the `UpdateOrigin`.
		#[pallet::call_index(2)]
		#[pallet::weight(T::WeightInfo::set_candidacy_bond())]
		pub fn set_candidacy_bond(origin: OriginFor<T>, bond: BalanceOf<T>) -> DispatchResult {
			T::UpdateOrigin::ensure_origin(origin)?;
			ensure!(bond >= MinStake::<T>::get(), Error::<T>::InvalidCandidacyBond);
			CandidacyBond::<T>::put(bond);
			Self::deposit_event(Event::NewCandidacyBond { bond_amount: bond });
			Ok(())
		}

		/// Register this account as a collator candidate. The account must (a) already have
		/// registered session keys and (b) be able to reserve the `CandidacyBond`.
		///
		/// This call is not available to `Invulnerable` collators.
		#[pallet::call_index(3)]
		#[pallet::weight(T::WeightInfo::register_as_candidate(T::MaxCandidates::get()))]
		pub fn register_as_candidate(origin: OriginFor<T>) -> DispatchResultWithPostInfo {
			let who = ensure_signed(origin)?;

			// ensure we are below limit.
			let length: u32 = CandidateList::<T>::decode_len()
				.unwrap_or_default()
				.try_into()
				.unwrap_or_default();
			ensure!(length < T::MaxCandidates::get(), Error::<T>::TooManyCandidates);
			ensure!(!Self::is_invulnerable(&who), Error::<T>::AlreadyInvulnerable);

			let validator_key =
				T::CollatorIdOf::convert(who.clone()).ok_or(Error::<T>::NoAssociatedCollatorId)?;
			ensure!(
				T::CollatorRegistration::is_registered(&validator_key),
				Error::<T>::CollatorNotRegistered
			);

			Self::do_register_as_candidate(&who)?;
			// Safe to do unchecked add here because we ensure above that `length <
			// T::MaxCandidates::get()`, and since `T::MaxCandidates` is `u32` it can be at most
			// `u32::MAX`, therefore `length + 1` cannot overflow.
			Ok(Some(T::WeightInfo::register_as_candidate(length + 1)).into())
		}

		/// Deregister `origin` as a collator candidate. Note that the collator can only leave on
		/// session change.
		///
		/// This call will fail if the total number of candidates would drop below
		/// `MinEligibleCollators`.
		#[pallet::call_index(4)]
		#[pallet::weight(T::WeightInfo::leave_intent(T::MaxCandidates::get()))]
		pub fn leave_intent(origin: OriginFor<T>) -> DispatchResultWithPostInfo {
			let who = ensure_signed(origin)?;
			ensure!(
				Self::eligible_collators() > T::MinEligibleCollators::get(),
				Error::<T>::TooFewEligibleCollators
			);
			let length = CandidateList::<T>::decode_len().unwrap_or_default();
			// Do remove their last authored block.
			Self::try_remove_candidate_from_account(&who, true, true)?;

			Ok(Some(T::WeightInfo::leave_intent(length.saturating_sub(1) as u32)).into())
		}

		/// Add a new account `who` to the list of `Invulnerables` collators. `who` must have
		/// registered session keys. If `who` is a candidate, they will be removed.
		///
		/// The origin for this call must be the `UpdateOrigin`.
		#[pallet::call_index(5)]
		#[pallet::weight(T::WeightInfo::add_invulnerable(
        T::MaxInvulnerables::get().saturating_sub(1),
        T::MaxCandidates::get()
        ))]
		pub fn add_invulnerable(
			origin: OriginFor<T>,
			who: T::AccountId,
		) -> DispatchResultWithPostInfo {
			T::UpdateOrigin::ensure_origin(origin)?;

			// ensure `who` has registered a validator key
			let validator_key =
				T::CollatorIdOf::convert(who.clone()).ok_or(Error::<T>::NoAssociatedCollatorId)?;
			ensure!(
				T::CollatorRegistration::is_registered(&validator_key),
				Error::<T>::CollatorNotRegistered
			);

			Invulnerables::<T>::try_mutate(|invulnerables| -> DispatchResult {
				match invulnerables.binary_search(&who) {
					Ok(_) => return Err(Error::<T>::AlreadyInvulnerable)?,
					Err(pos) => invulnerables
						.try_insert(pos, who.clone())
						.map_err(|_| Error::<T>::TooManyInvulnerables)?,
				}
				Ok(())
			})?;

			// Error just means `who` wasn't a candidate, which is the state we want anyway. Don't
			// remove their last authored block, as they are still a collator.
			let _ = Self::try_remove_candidate_from_account(&who, false, false);

			Self::deposit_event(Event::InvulnerableAdded { account_id: who });

			let weight_used = T::WeightInfo::add_invulnerable(
				Invulnerables::<T>::decode_len()
					.unwrap_or_default()
					.try_into()
					.unwrap_or(T::MaxInvulnerables::get().saturating_sub(1)),
				CandidateList::<T>::decode_len()
					.unwrap_or_default()
					.try_into()
					.unwrap_or(T::MaxCandidates::get()),
			);

			Ok(Some(weight_used).into())
		}

		/// Remove an account `who` from the list of `Invulnerables` collators. `Invulnerables` must
		/// be sorted.
		///
		/// The origin for this call must be the `UpdateOrigin`.
		#[pallet::call_index(6)]
		#[pallet::weight(T::WeightInfo::remove_invulnerable(T::MaxInvulnerables::get()))]
		pub fn remove_invulnerable(origin: OriginFor<T>, who: T::AccountId) -> DispatchResult {
			T::UpdateOrigin::ensure_origin(origin)?;

			ensure!(
				Self::eligible_collators() > T::MinEligibleCollators::get(),
				Error::<T>::TooFewEligibleCollators
			);

			Invulnerables::<T>::try_mutate(|invulnerables| -> DispatchResult {
				let pos =
					invulnerables.binary_search(&who).map_err(|_| Error::<T>::NotInvulnerable)?;
				invulnerables.remove(pos);
				Ok(())
			})?;

			Self::deposit_event(Event::InvulnerableRemoved { account_id: who });
			Ok(())
		}

		/// The caller `origin` replaces a candidate `target` in the collator candidate list by
		/// reserving `deposit`. The amount `deposit` reserved by the caller must be greater than
		/// the existing bond of the target it is trying to replace.
		///
		/// This call will fail if the caller is already a collator candidate or invulnerable, the
		/// caller does not have registered session keys, the target is not a collator candidate,
		/// and/or the `deposit` amount cannot be reserved.
		#[pallet::call_index(7)]
		#[pallet::weight(T::WeightInfo::take_candidate_slot(T::MaxCandidates::get()))]
		pub fn take_candidate_slot(
			origin: OriginFor<T>,
			deposit: BalanceOf<T>,
			target: T::AccountId,
		) -> DispatchResultWithPostInfo {
			let who = ensure_signed(origin)?;

			ensure!(!Self::is_invulnerable(&who), Error::<T>::AlreadyInvulnerable);
			ensure!(Self::get_candidate(&who).is_err(), Error::<T>::AlreadyCandidate);

			let candidacy_bond = CandidacyBond::<T>::get();
			ensure!(deposit >= candidacy_bond, Error::<T>::InsufficientBond);

			let collator_key =
				T::CollatorIdOf::convert(who.clone()).ok_or(Error::<T>::NoAssociatedCollatorId)?;
			ensure!(
				T::CollatorRegistration::is_registered(&collator_key),
				Error::<T>::CollatorNotRegistered
			);

			// only allow this operation if the candidate list is full
			let length = CandidateList::<T>::decode_len().unwrap_or_default();
			ensure!(length >= T::MaxCandidates::get() as usize, Error::<T>::CanRegister);

			// Remove old candidate
			let target_info = Self::try_remove_candidate_from_account(&target, true, false)?;
			ensure!(deposit > target_info.deposit, Error::<T>::InsufficientBond);

			// Register the new candidate
			Self::do_register_as_candidate(&who)?;
			let stake_left = deposit.saturating_sub(candidacy_bond);
			if !stake_left.is_zero() {
				Self::do_stake_at_position(&who, stake_left, 0, true)?;
			}

			Self::deposit_event(Event::CandidateReplaced { old: target, new: who, deposit });
			Ok(Some(T::WeightInfo::take_candidate_slot(length as u32)).into())
		}

		/// Adds stake to a candidate.
		///
		/// The call will fail if:
		///     - `origin` does not have the at least `MinStake` deposited in the candidate.
		///     - `candidate` is not in the [`CandidateList`].
		#[pallet::call_index(8)]
		#[pallet::weight(T::WeightInfo::stake(T::MaxCandidates::get()))]
		pub fn stake(
			origin: OriginFor<T>,
			candidate: T::AccountId,
			stake: BalanceOf<T>,
		) -> DispatchResult {
			let who = ensure_signed(origin)?;
			Self::do_stake_for_account(&who, &candidate, stake, true)?;
			Ok(())
		}

		/// Removes stake from an account.
		///
		/// If the account is a candidate the caller will get the funds after a delay. Otherwise,
		/// funds will be returned immediately.
		///
		/// The candidate will have its position in the [`CandidateList`] conveniently modified, and
		/// if the amount of stake is below the [`CandidacyBond`] it will be kicked when the session ends.
		#[pallet::call_index(9)]
		#[pallet::weight({0})]
		pub fn unstake_from(origin: OriginFor<T>, candidate: T::AccountId) -> DispatchResult {
			let who = ensure_signed(origin)?;
			let (has_penalty, maybe_position) = match Self::get_candidate(&candidate) {
				Ok(pos) => (true, Some(pos)),
				Err(_) => (false, None),
			};
<<<<<<< HEAD
			Self::do_unstake(&who, &candidate, has_penalty, maybe_position, true)?;
=======
			Self::do_unstake(&who, &candidate, has_penalty, maybe_position)?;
>>>>>>> e67779f0
			Ok(())
		}

		/// Removes all stake from all candidates.
		///
		/// If the account was once a candidate, but it has not been unstaked, funds will be
		/// retrieved immediately.
		#[pallet::call_index(10)]
		#[pallet::weight({0})]
		pub fn unstake_all(origin: OriginFor<T>) -> DispatchResult {
			let who = ensure_signed(origin)?;
			let candidate_map: BTreeMap<T::AccountId, usize> = CandidateList::<T>::get()
				.iter()
				.enumerate()
				.map(|(pos, c)| (c.who.clone(), pos))
				.collect();
			for (candidate, staker, stake) in Stake::<T>::iter() {
				if staker == who && !stake.is_zero() {
					let (is_candidate, maybe_position) = match candidate_map.get(&candidate) {
						None => (false, None),
						Some(pos) => (true, Some(*pos)),
					};
<<<<<<< HEAD
					Self::do_unstake(&who, &candidate, is_candidate, maybe_position, false)?;
				}
			}
			CandidateList::<T>::mutate(|candidates| candidates.sort_by_key(|c| c.deposit));
=======
					Self::do_unstake(&who, &candidate, is_candidate, maybe_position)?;
				}
			}
>>>>>>> e67779f0
			Ok(())
		}

		/// Claims all pending [`UnstakeRequest`] for a given account.
		#[pallet::call_index(11)]
		#[pallet::weight({0})]
		pub fn claim(origin: OriginFor<T>) -> DispatchResult {
			let who = ensure_signed(origin)?;
			Self::do_claim(&who)
		}

		/// Sets the percentage of rewards that should be autocompounded in the same candidate.
		#[pallet::call_index(12)]
		#[pallet::weight({0})]
		pub fn set_autocompound_percentage(
			origin: OriginFor<T>,
			percent: Percent,
		) -> DispatchResult {
			let who = ensure_signed(origin)?;
			if percent.is_zero() {
				Autocompound::<T>::remove(&who);
			} else {
				Autocompound::<T>::insert(&who, percent);
			}
			Self::deposit_event(Event::AutocompoundPercentageSet {
				staker: who,
				percentage: percent,
			});
			Ok(())
		}

		/// Sets the percentage of rewards that collators will have for producing blocks.
		///
		/// The origin for this call must be the `UpdateOrigin`.
		#[pallet::call_index(13)]
		#[pallet::weight({0})]
		pub fn set_collator_reward_percentage(
			origin: OriginFor<T>,
			percent: Percent,
		) -> DispatchResult {
			T::UpdateOrigin::ensure_origin(origin)?;
			CollatorRewardPercentage::<T>::put(percent);
			Self::deposit_event(Event::CollatorRewardPercentageSet { percentage: percent });
			Ok(())
		}

		/// Sets the extra rewards for producing blocks. Once the session finishes, the provided amount times
		/// the total number of blocks produced during the session will be transferred from the given account
		/// to the pallet's pot account to be distributed as rewards.
		///
		/// The origin for this call must be the `UpdateOrigin`.
		#[pallet::call_index(14)]
		#[pallet::weight({0})]
		pub fn set_extra_reward(
			origin: OriginFor<T>,
			maybe_extra_reward: Option<(T::AccountId, BalanceOf<T>)>,
		) -> DispatchResult {
			T::UpdateOrigin::ensure_origin(origin)?;
			if let Some((account, amount)) = maybe_extra_reward {
				ExtraReward::<T>::put((account.clone(), amount));
				Self::deposit_event(Event::ExtraRewardSet { account, amount });
			} else {
				ExtraReward::<T>::kill();
				Self::deposit_event(Event::ExtraRewardRemoved {});
			}
			Ok(())
		}

		/// Sets minimum amount that can be staked. The new amount must be lower than or equal to
		/// the candidacy bond.
		///
		/// The origin for this call must be the `UpdateOrigin`.
		#[pallet::call_index(15)]
		#[pallet::weight({0})]
		pub fn set_minimum_stake(
			origin: OriginFor<T>,
			new_min_stake: BalanceOf<T>,
		) -> DispatchResult {
			T::UpdateOrigin::ensure_origin(origin)?;
			ensure!(new_min_stake <= CandidacyBond::<T>::get(), Error::<T>::InvalidMinStake);
			MinStake::<T>::put(new_min_stake);
			Self::deposit_event(Event::NewMinStake { min_stake: new_min_stake });
			Ok(())
		}
	}

	impl<T: Config> Pallet<T> {
		/// Get a unique, inaccessible account ID from the `PotId`.
		pub fn account_id() -> T::AccountId {
			T::PotId::get().into_account_truncating()
		}

		/// Checks whether a given account is a candidate and returns its position if successful.
		pub fn get_candidate(account: &T::AccountId) -> Result<usize, DispatchError> {
			match CandidateList::<T>::get().iter().position(|c| c.who == *account) {
				Some(pos) => Ok(pos),
				None => Err(Error::<T>::NotCandidate.into()),
			}
		}

		/// Checks whether a given account is an invulnerable.
		pub fn is_invulnerable(account: &T::AccountId) -> bool {
			Invulnerables::<T>::get().binary_search(account).is_ok()
		}

		/// Adds stake into a given candidate by providing its address.
		pub fn do_stake_for_account(
			staker: &T::AccountId,
			candidate: &T::AccountId,
			amount: BalanceOf<T>,
			sort: bool,
		) -> Result<usize, DispatchError> {
			let position = Self::get_candidate(candidate)?;
			Self::do_stake_at_position(staker, amount, position, sort)
		}

		/// Registers a given account as candidate.
		///
		/// The account has to reserve the candidacy bond. If the account was previously a candidate
		/// the retained stake will be reincluded.
		pub fn do_register_as_candidate(who: &T::AccountId) -> DispatchResult {
			let deposit = CandidacyBond::<T>::get();

			// In case the staker already had non-claimed stake we calculate it now.
			// TODO check the performance penalty of this operation. The collection is unbounded.
			let already_staked: BalanceOf<T> = Stake::<T>::iter_prefix_values(who)
				.fold(Zero::zero(), |acc, s| acc.saturating_add(s));

			// First authored block is current block plus kick threshold to handle session delay
			CandidateList::<T>::try_mutate(
				|candidates| -> Result<CandidateInfo<T::AccountId, BalanceOf<T>>, DispatchError> {
					ensure!(
						!candidates.iter().any(|candidate_info| candidate_info.who == *who),
						Error::<T>::AlreadyCandidate
					);
					LastAuthoredBlock::<T>::insert(
						who.clone(),
						Self::current_block_number() + T::KickThreshold::get(),
					);
					let info = CandidateInfo { who: who.clone(), deposit: already_staked };
					candidates
						.try_insert(0, info.clone())
						.map_err(|_| Error::<T>::InsertToCandidateListFailed)?;
					Ok(info)
				},
			)?;
			// We must add the stake AFTER inserting the candidate into the list.
			// otherwise the function will check the account is not yet a candidate and fail.
			let sort = !already_staked.is_zero();
			Self::do_stake_at_position(who, deposit, 0, sort)?;

			Self::deposit_event(Event::CandidateAdded { account_id: who.clone(), deposit });
			Ok(())
		}

		/// Claims all pending unstaking requests for a given user.
		pub fn do_claim(who: &T::AccountId) -> DispatchResult {
			let mut claimed: BalanceOf<T> = 0u32.into();
			UnstakingRequests::<T>::try_mutate(who, |requests| {
				let curr_block = Self::current_block_number();
				let mut pos = 0;
				for request in requests.iter() {
					if request.block > curr_block {
						break;
					}
					pos += 1;
					T::Currency::unreserve(who, request.amount);
					claimed.saturating_accrue(request.amount);
				}
				requests.drain(..pos);
				if !claimed.is_zero() {
					Self::deposit_event(Event::StakeClaimed {
						staker: who.clone(),
						amount: claimed,
					});
				}
				Ok(())
			})
		}

		/// Adds stake into a given candidate by providing its position in [`CandidateList`].
		///
		/// Returns the position of the candidate in the list after adding the stake.
		pub fn do_stake_at_position(
			staker: &T::AccountId,
			amount: BalanceOf<T>,
			position: usize,
			sort: bool,
		) -> Result<usize, DispatchError> {
			ensure!(
				position < CandidateList::<T>::decode_len().unwrap_or_default(),
				Error::<T>::NotCandidate
			);
			ensure!(
				StakeCount::<T>::get(staker) < T::MaxStakedCandidates::get(),
				Error::<T>::TooManyStakedCandidates,
			);
			CandidateList::<T>::try_mutate(|candidates| -> DispatchResult {
				let candidate = &mut candidates[position];
				Stake::<T>::try_mutate(candidate.who.clone(), staker, |stake| -> DispatchResult {
					let final_staker_stake = stake.saturating_add(amount);
					ensure!(
						final_staker_stake >= MinStake::<T>::get(),
						Error::<T>::InsufficientStake
					);
					if stake.is_zero() {
						StakeCount::<T>::mutate(staker, |count| count.saturating_inc());
					}
					T::Currency::reserve(staker, amount)?;
					*stake = final_staker_stake;
					candidate.deposit.saturating_accrue(amount);

					Self::deposit_event(Event::StakeAdded {
						staker: staker.clone(),
						candidate: candidate.who.clone(),
						amount,
					});
					Ok(())
				})?;
				Ok(())
			})?;
			let final_position =
				if sort { Self::reassign_candidate_position(position)? } else { position };
			Ok(final_position)
		}

		/// Relocate a candidate after modifying its stake.
		///
		/// Returns the final position of the candidate.
		pub fn reassign_candidate_position(position: usize) -> Result<usize, DispatchError> {
			CandidateList::<T>::try_mutate(|candidates| -> Result<usize, DispatchError> {
				let info = candidates.remove(position);
				let new_pos = candidates
					.iter()
					.position(|candidate| candidate.deposit >= info.deposit)
					.unwrap_or_else(|| candidates.len());
				candidates
					.try_insert(new_pos, info)
					.map_err(|_| Error::<T>::InsertToCandidateListFailed)?;
				Ok(new_pos)
			})
		}

		/// Return the total number of accounts that are eligible collators (candidates and
		/// invulnerables).
		pub fn eligible_collators() -> u32 {
			CandidateList::<T>::decode_len()
				.unwrap_or_default()
				.saturating_add(Invulnerables::<T>::decode_len().unwrap_or_default())
				.try_into()
				.unwrap_or(u32::MAX)
		}

		/// Unstakes all funds deposited in a given `candidate`.
		///
		/// If the target is not a candidate or if the operation does not carry a penalty the deposit
		/// is immediately returned. Otherwise, a delay is applied.
		///
		/// If the candidate reduces its stake below the [`CandidacyBond`] it will be kicked when
		/// the session ends.
		///
		/// Returns the amount unstaked.
<<<<<<< HEAD
		fn do_unstake(
=======
		pub fn do_unstake(
>>>>>>> e67779f0
			staker: &T::AccountId,
			candidate: &T::AccountId,
			has_penalty: bool,
			maybe_position: Option<usize>,
<<<<<<< HEAD
			sort: bool,
=======
>>>>>>> e67779f0
		) -> Result<BalanceOf<T>, DispatchError> {
			let stake = Stake::<T>::take(candidate, staker);
			if !stake.is_zero() {
				if !has_penalty {
					T::Currency::unreserve(staker, stake);
				} else {
					let delay = if staker == candidate {
						T::CollatorUnstakingDelay::get()
					} else {
						T::UserUnstakingDelay::get()
					};
					UnstakingRequests::<T>::try_mutate(staker, |requests| -> DispatchResult {
						let block = Self::current_block_number() + delay;
						requests
							.try_push(UnstakeRequest { block, amount: stake })
							.map_err(|_| Error::<T>::TooManyUnstakingRequests)?;
						Self::deposit_event(Event::UnstakeRequestCreated {
							staker: staker.clone(),
							amount: stake,
							block,
						});
						Ok(())
					})?;
				}
				StakeCount::<T>::mutate_exists(staker, |count| {
					if let Some(c) = count.as_mut() {
						c.saturating_dec();
						match c {
							0 => None,
							_ => Some(*c),
						}
					} else {
						// This should never occur.
						None
					}
				});
				if let Some(position) = maybe_position {
					CandidateList::<T>::mutate(|candidates| {
						candidates[position].deposit.saturating_reduce(stake);
					});
<<<<<<< HEAD
					if sort {
						Self::reassign_candidate_position(position)?;
					}
=======
					Self::reassign_candidate_position(position)?;
>>>>>>> e67779f0
				}
				Self::deposit_event(Event::StakeRemoved {
					staker: staker.clone(),
					candidate: candidate.clone(),
					amount: stake,
				});
			}
			Ok(stake)
		}

		/// Removes a candidate, identified by its index, if it exists and refunds the stake.
		///
		/// Returns the candidate info before its removal.
		pub fn try_remove_candidate_at_position(
			idx: usize,
			remove_last_authored: bool,
			has_penalty: bool,
		) -> Result<CandidateInfo<T::AccountId, BalanceOf<T>>, DispatchError> {
			CandidateList::<T>::try_mutate(
				|candidates| -> Result<CandidateInfo<T::AccountId, BalanceOf<T>>, DispatchError> {
					let candidate = candidates.remove(idx);
					if remove_last_authored {
						LastAuthoredBlock::<T>::remove(candidate.who.clone())
					};
<<<<<<< HEAD
					Self::do_unstake(&candidate.who, &candidate.who, has_penalty, None, true)?;
=======
					Self::do_unstake(&candidate.who, &candidate.who, has_penalty, None)?;
>>>>>>> e67779f0
					Self::deposit_event(Event::CandidateRemoved {
						account_id: candidate.who.clone(),
					});
					Ok(candidate)
				},
			)
		}

		/// Removes a candidate, identified by its account, if it exists and refunds the stake.
		///
		/// Returns the candidate info before its removal.
		pub fn try_remove_candidate_from_account(
			who: &T::AccountId,
			remove_last_authored: bool,
			has_penalty: bool,
		) -> Result<CandidateInfo<T::AccountId, BalanceOf<T>>, DispatchError> {
			let idx = CandidateList::<T>::get()
				.iter()
				.position(|candidate_info| candidate_info.who == *who)
				.ok_or(Error::<T>::NotCandidate)?;
			Self::try_remove_candidate_at_position(idx, remove_last_authored, has_penalty)
		}

		/// Distributes the rewards associated for a given collator, obtained during the previous session.
		/// This includes specific rewards for the collator plus rewards for the stakers.
		///
		/// The collator must be a candidate in order to receive the rewards.
		fn do_reward_collator(collator: &T::AccountId, blocks: u32, session: SessionIndex) {
			if let Ok(pos) = Self::get_candidate(collator) {
				let collator_info = &CandidateList::<T>::get()[pos];
				let total_rewards = Rewards::<T>::get(session);
				let (_, rewardable_blocks) = TotalBlocks::<T>::get(session);
				if rewardable_blocks.is_zero() || collator_info.deposit.is_zero() {
					// we cannot divide by zero
					return;
				}
				let collator_percentage = CollatorRewardPercentage::<T>::get();

				let rewards_all: BalanceOf<T> =
					total_rewards.saturating_mul(blocks.into()) / rewardable_blocks.into();
				let collator_only_reward = collator_percentage.mul_floor(rewards_all);

				// Reward collator. Note these rewards are not autocompounded.
				if let Err(error) = Self::do_reward_single(collator, collator_only_reward) {
					log::warn!(target: LOG_TARGET, "Failure rewarding collator {}: {:?}", collator, error);
				}

				// Reward stakers
				let stakers_only_rewards = total_rewards.saturating_sub(collator_only_reward);
				Stake::<T>::iter_prefix(collator).for_each(|(staker, stake)| {
					let staker_reward: BalanceOf<T> =
						stakers_only_rewards.saturating_mul(stake) / collator_info.deposit;
					if let Err(error) = Self::do_reward_single(&staker, staker_reward) {
						log::warn!(target: LOG_TARGET, "Failure rewarding staker {}: {:?}", staker, error);
					} else {
						// Autocompound
						let compound_percentage = Autocompound::<T>::get(staker.clone());
						let compound_amount = compound_percentage.mul_floor(staker_reward);
						if !compound_amount.is_zero() {
							if let Err(error) =
								Self::do_stake_at_position(&staker, compound_amount, pos, false)
							{
								log::warn!(
									target: LOG_TARGET,
									"Failure autocompounding for staker {} to candidate {}: {:?}",
									staker,
									collator,
									error
								);
							}
						}
					}
				});
				let _ = Self::reassign_candidate_position(pos);
			} else {
				log::warn!("Collator {} is no longer a candidate", collator);
			}
		}

		fn do_reward_single(who: &T::AccountId, reward: BalanceOf<T>) -> DispatchResult {
			T::Currency::transfer(&Self::account_id(), who, reward, KeepAlive)?;
			Self::deposit_event(Event::StakingRewardReceived {
				staker: who.clone(),
				amount: reward,
			});
			Ok(())
		}

		/// Gets the current block number
		pub fn current_block_number() -> BlockNumberFor<T> {
			frame_system::Pallet::<T>::block_number()
		}

		/// Assemble the current set of candidates and invulnerables into the next collator set.
		///
		/// This is done on the fly, as frequent as we are told to do so, as the session manager.
		pub fn assemble_collators() -> Vec<T::AccountId> {
			// Casting `u32` to `usize` should be safe on all machines running this.
			let desired_candidates = DesiredCandidates::<T>::get() as usize;
			let mut collators = Invulnerables::<T>::get().to_vec();
			collators.extend(
				CandidateList::<T>::get()
					.iter()
					.rev()
					.take(desired_candidates)
					.cloned()
					.map(|candidate_info| candidate_info.who),
			);
			collators
		}

		/// Kicks out candidates that did not produce a block in the kick threshold and refunds
		/// all their stake.
		///
		/// Return value is the number of candidates left in the list.
		pub fn kick_stale_candidates() -> u32 {
			let now = Self::current_block_number();
			let kick_threshold = T::KickThreshold::get();
			let min_collators = T::MinEligibleCollators::get();
			let candidacy_bond = CandidacyBond::<T>::get();
			let candidates = CandidateList::<T>::get();
			candidates
                .into_iter()
                .filter_map(|candidate| {
                    let last_block = LastAuthoredBlock::<T>::get(candidate.who.clone());
                    let since_last = now.saturating_sub(last_block);

                    let is_invulnerable = Self::is_invulnerable(&candidate.who);
                    let is_lazy = since_last >= kick_threshold;

                    if is_invulnerable {
                        // If they are invulnerable there is no reason for them to be in `CandidateList` also.
                        // We don't even care about the min collators here, because an Account
                        // should not be a collator twice.
                        let _ = Self::try_remove_candidate_from_account(&candidate.who, false, false);
                        None
                    } else if Self::eligible_collators() <= min_collators || (!is_lazy && candidate.deposit >= candidacy_bond) {
                        // Either this is a good collator (not lazy) or we are at the minimum
                        // that the system needs. They get to stay, as long as they have sufficient deposit.
                        Some(candidate)
                    } else {
                        // This collator has not produced a block recently enough. Bye bye.
                        // TODO check if the collator should have a penalty in this case
                        let _ = Self::try_remove_candidate_from_account(&candidate.who, true, false);
                        None
                    }
                })
                .count()
                .try_into()
                .expect("filter_map operation can't result in a bounded vec larger than its original; qed")
		}

		/// Rewards a pending collator from the previous round, if any.
		fn reward_one_collator(session: SessionIndex) {
			ProducedBlocks::<T>::iter_prefix(session).drain().take(1).for_each(
				|(collator, blocks)| {
					Self::do_reward_collator(&collator, blocks, session);
				},
			);
		}

		/// Ensure the correctness of the state of this pallet.
		///
		/// This should be valid before or after each state transition of this pallet.
		///
		/// # Invariants
		///
		/// ## [`DesiredCandidates`]
		///
		/// * The current desired candidate count should not exceed the candidate list capacity.
		/// * The number of selected candidates together with the invulnerables must be greater than
		///   or equal to the minimum number of eligible collators.
		///
		/// ## [`MaxCandidates`]
		///
		/// * The amount of stakers per account is limited and its maximum value must not be surpassed.
		#[cfg(any(test, feature = "try-runtime"))]
		pub fn do_try_state() -> Result<(), sp_runtime::TryRuntimeError> {
			let desired_candidates = DesiredCandidates::<T>::get();

			frame_support::ensure!(
				desired_candidates <= T::MaxCandidates::get(),
				"Shouldn't demand more candidates than the pallet config allows."
			);

			frame_support::ensure!(
				desired_candidates.saturating_add(T::MaxInvulnerables::get()) >=
					T::MinEligibleCollators::get(),
				"Invulnerable set together with desired candidates should be able to meet the collator quota."
			);

			frame_support::ensure!(
				StakeCount::<T>::iter_values().all(|count| count < T::MaxStakedCandidates::get()),
				"Stake count must not exceed MaxStakedCandidates"
			);

			Ok(())
		}
	}

	/// Keep track of number of authored blocks per authority. Uncles are counted as well since
	/// they're a valid proof of being online.
	impl<T: Config + pallet_authorship::Config>
		pallet_authorship::EventHandler<T::AccountId, BlockNumberFor<T>> for Pallet<T>
	{
		fn note_author(author: T::AccountId) {
			let current_session = CurrentSession::<T>::get();
			LastAuthoredBlock::<T>::insert(author.clone(), Self::current_block_number());

			// Invulnerables do not get rewards
			if Self::is_invulnerable(&author) {
				TotalBlocks::<T>::mutate(current_session, |(total, _)| {
					total.saturating_inc();
				});
			} else {
				ProducedBlocks::<T>::mutate(current_session, author, |b| b.saturating_inc());
				TotalBlocks::<T>::mutate(current_session, |(total, rewardable)| {
					total.saturating_inc();
					rewardable.saturating_inc();
				});
			}

			frame_system::Pallet::<T>::register_extra_weight_unchecked(
				T::WeightInfo::note_author(),
				DispatchClass::Mandatory,
			);
		}
	}

	/// Play the role of the session manager.
	impl<T: Config> SessionManager<T::AccountId> for Pallet<T> {
		fn new_session(index: SessionIndex) -> Option<Vec<T::AccountId>> {
			log::info!(
				target: LOG_TARGET,
				"assembling new collators for new session {} at #{:?}",
				index,
				<frame_system::Pallet<T>>::block_number(),
			);

			// The `expect` below is safe because the list is a `BoundedVec` with a max size of
			// `T::MaxCandidates`, which is a `u32`. When `decode_len` returns `Some(len)`, `len`
			// must be valid and at most `u32::MAX`, which must always be able to convert to `u32`.
			let candidates_len_before: u32 = CandidateList::<T>::decode_len()
				.unwrap_or_default()
				.try_into()
				.expect("length is at most `T::MaxCandidates`, so it must fit in `u32`; qed");
			let active_candidates_count = Self::kick_stale_candidates();
			let removed = candidates_len_before.saturating_sub(active_candidates_count);
			let result = Self::assemble_collators();

			frame_system::Pallet::<T>::register_extra_weight_unchecked(
				T::WeightInfo::new_session(candidates_len_before, removed),
				DispatchClass::Mandatory,
			);
			Some(result)
		}

		fn start_session(session: SessionIndex) {
			// Initialize counters for this session
			TotalBlocks::<T>::insert(session, (0, 0));
			CurrentSession::<T>::put(session);

			// cleanup last session's stuff
			if session > 1 {
				let last_session = session - 2;
				TotalBlocks::<T>::remove(last_session);
				Rewards::<T>::remove(last_session);
				let _ = ProducedBlocks::<T>::clear_prefix(last_session, u32::MAX, None);
			}
		}

		fn end_session(session: SessionIndex) {
			let pot_account = Self::account_id();
			let (produced_blocks, _) = TotalBlocks::<T>::get(session);

			// Transfer the extra reward, if any, to the pot
			if let Some((account, per_block_extra_reward)) = ExtraReward::<T>::get() {
				let extra_reward = per_block_extra_reward.saturating_mul(produced_blocks.into());
				if let Err(error) =
					T::Currency::transfer(&account, &pot_account, extra_reward, KeepAlive)
				{
					log::warn!(target: LOG_TARGET, "Failure transferring extra rewards to the pallet-collator-staking pot account: {:?}", error);
				}
			}

			// Rewards are the total amount in the pot minus the existential deposit.
			let total_rewards = T::Currency::free_balance(&pot_account)
				.saturating_sub(T::Currency::minimum_balance());
			Rewards::<T>::insert(session, total_rewards);
		}
	}
}<|MERGE_RESOLUTION|>--- conflicted
+++ resolved
@@ -6,7 +6,7 @@
 //!
 //! The Collator Staking pallet provides DPoS functionality to manage collators of a parachain.
 //! It allows stakers to stake their tokens to back collators, and receive rewards proportionately.
-//! There is no slashing in place. If a collator does not produce blocks as expected, 
+//! There is no slashing in place. If a collator does not produce blocks as expected,
 //! they are removed from the collator set.
 
 #![cfg_attr(not(feature = "std"), no_std)]
@@ -73,10 +73,6 @@
 		}
 	}
 
-<<<<<<< HEAD
-	/// Configure the pallet by specifying the parameters and types on which it depends.
-=======
->>>>>>> e67779f0
 	#[pallet::config]
 	pub trait Config: frame_system::Config {
 		/// Overarching event type.
@@ -121,28 +117,17 @@
 		/// Maximum per-account number of candidates to deposit stake on.
 		type MaxStakedCandidates: Get<u32>;
 
-<<<<<<< HEAD
-		/// Amount of blocks to wait before unreserving the stake by a collator.
-		type CollatorUnstakingDelay: Get<BlockNumberFor<Self>>;
-
-		/// Amount of blocks to wait before unreserving the stake by a user.
-=======
 		/// Number of blocks to wait before unreserving the stake by a collator.
 		type CollatorUnstakingDelay: Get<BlockNumberFor<Self>>;
 
 		/// Number of blocks to wait before unreserving the stake by a user.
->>>>>>> e67779f0
 		type UserUnstakingDelay: Get<BlockNumberFor<Self>>;
 
 		/// The weight information of this pallet.
 		type WeightInfo: WeightInfo;
 	}
 
-<<<<<<< HEAD
-	/// Basic information about a collation candidate.
-=======
 	/// Basic information about a collator candidate.
->>>>>>> e67779f0
 	#[derive(
 		PartialEq, Eq, Clone, Encode, Decode, RuntimeDebug, scale_info::TypeInfo, MaxEncodedLen,
 	)]
@@ -476,13 +461,10 @@
 				CandidacyBond::<T>::get() >= MinStake::<T>::get(),
 				"CandidacyBond must be greater than or equal to MinStake"
 			);
-<<<<<<< HEAD
 			assert!(
 				T::MaxCandidates::get() >= T::MaxStakedCandidates::get(),
-				"CandidacyBond must be greater than or equal to MinStake"
-			);
-=======
->>>>>>> e67779f0
+				"MaxCandidates must be greater than or equal to MaxStakedCandidates"
+			);
 		}
 
 		/// Rewards are delivered when blocks have unused space. The underlined assumtion is that
@@ -828,11 +810,7 @@
 				Ok(pos) => (true, Some(pos)),
 				Err(_) => (false, None),
 			};
-<<<<<<< HEAD
 			Self::do_unstake(&who, &candidate, has_penalty, maybe_position, true)?;
-=======
-			Self::do_unstake(&who, &candidate, has_penalty, maybe_position)?;
->>>>>>> e67779f0
 			Ok(())
 		}
 
@@ -855,16 +833,10 @@
 						None => (false, None),
 						Some(pos) => (true, Some(*pos)),
 					};
-<<<<<<< HEAD
 					Self::do_unstake(&who, &candidate, is_candidate, maybe_position, false)?;
 				}
 			}
 			CandidateList::<T>::mutate(|candidates| candidates.sort_by_key(|c| c.deposit));
-=======
-					Self::do_unstake(&who, &candidate, is_candidate, maybe_position)?;
-				}
-			}
->>>>>>> e67779f0
 			Ok(())
 		}
 
@@ -1127,19 +1099,12 @@
 		/// the session ends.
 		///
 		/// Returns the amount unstaked.
-<<<<<<< HEAD
 		fn do_unstake(
-=======
-		pub fn do_unstake(
->>>>>>> e67779f0
 			staker: &T::AccountId,
 			candidate: &T::AccountId,
 			has_penalty: bool,
 			maybe_position: Option<usize>,
-<<<<<<< HEAD
 			sort: bool,
-=======
->>>>>>> e67779f0
 		) -> Result<BalanceOf<T>, DispatchError> {
 			let stake = Stake::<T>::take(candidate, staker);
 			if !stake.is_zero() {
@@ -1180,13 +1145,9 @@
 					CandidateList::<T>::mutate(|candidates| {
 						candidates[position].deposit.saturating_reduce(stake);
 					});
-<<<<<<< HEAD
 					if sort {
 						Self::reassign_candidate_position(position)?;
 					}
-=======
-					Self::reassign_candidate_position(position)?;
->>>>>>> e67779f0
 				}
 				Self::deposit_event(Event::StakeRemoved {
 					staker: staker.clone(),
@@ -1211,11 +1172,7 @@
 					if remove_last_authored {
 						LastAuthoredBlock::<T>::remove(candidate.who.clone())
 					};
-<<<<<<< HEAD
 					Self::do_unstake(&candidate.who, &candidate.who, has_penalty, None, true)?;
-=======
-					Self::do_unstake(&candidate.who, &candidate.who, has_penalty, None)?;
->>>>>>> e67779f0
 					Self::deposit_event(Event::CandidateRemoved {
 						account_id: candidate.who.clone(),
 					});
